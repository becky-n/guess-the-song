{
  "name": "frontend",
  "private": true,
  "version": "0.0.0",
  "type": "module",
  "scripts": {
    "dev": "vite",
    "build": "tsc -b && vite build",
    "lint": "eslint .",
    "preview": "vite preview",
    "dev:uni": "VITE_SOCKET_URL=http://172.23.26.228:8080 VITE_API_BASE_URL=http://172.23.26.228:8080 vite"
  },
  "dependencies": {
    "axios": "^1.12.0",
    "dotenv": "^17.2.1",
    "react": "^19.1.0",
    "react-dom": "^19.1.0",
<<<<<<< HEAD
    "react-router-dom": "^7.8.0",
    "socket.io-client": "^4.8.1"
=======
    "react-router-dom": "^7.8.1"
>>>>>>> d0ed4d36
  },
  "devDependencies": {
    "@eslint/js": "^9.30.1",
    "@types/react": "^19.1.8",
    "@types/react-dom": "^19.1.6",
    "@vitejs/plugin-react": "^4.6.0",
    "eslint": "^9.30.1",
    "eslint-plugin-react-hooks": "^5.2.0",
    "eslint-plugin-react-refresh": "^0.4.20",
    "globals": "^16.3.0",
    "typescript": "~5.8.3",
    "typescript-eslint": "^8.35.1",
    "vite": "^7.0.4"
  }
}<|MERGE_RESOLUTION|>--- conflicted
+++ resolved
@@ -15,12 +15,8 @@
     "dotenv": "^17.2.1",
     "react": "^19.1.0",
     "react-dom": "^19.1.0",
-<<<<<<< HEAD
     "react-router-dom": "^7.8.0",
     "socket.io-client": "^4.8.1"
-=======
-    "react-router-dom": "^7.8.1"
->>>>>>> d0ed4d36
   },
   "devDependencies": {
     "@eslint/js": "^9.30.1",
