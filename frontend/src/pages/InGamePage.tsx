import React, { useState, useEffect, useRef } from "react";
import "../css/InGamePage.css";
import Scoreboard from "../components/Scoreboard";
import GameHeader from "../components/GameHeader";
import MultipleChoice from "../components/MultipleChoice";
import SingleChoice from "../components/SingleChoice";
import AudioControls from "../components/AudioControls";
import RoundScoreDisplay from "../components/RoundScoreDisplay";
import { useLocation, useNavigate, useParams } from "react-router-dom";
import { songService } from "../services/songServices";
import type { Song } from "../types/song";
import {socket} from '../socket';

//interface GuessifyProps {}
interface Player {
  name: string;
  points: number;
  previousPoints: number;
  correctAnswers: number;
}

const getTimeAsNumber = (timeStr: string): number => {
  return parseInt(timeStr.replace(' sec', ''));
};

<<<<<<< HEAD
type Genre = "kpop" | "pop" | "hiphop" | "edm";

interface GuessifyProps {}

const InGamePage: React.FC<GuessifyProps> = () => {
=======
const InGamePage: React.FC = () => {
>>>>>>> 0720a7bd
  const navigate = useNavigate();
  const location = useLocation();
  const { code } = useParams(); // room code from URL

  // --- Extract settings safely ---
<<<<<<< HEAD
  const state = location.state as {
    playerName?: string;
    rounds?: string;
    guessTime?: string;
    gameMode?: string;
    genre?: Genre;
  };
=======
  const state = location.state 

  const { playerName, isHost, rounds: totalRounds, guessTime: roundTime, gameMode } = state;
>>>>>>> 0720a7bd


  // --- Player State ---
  const [players, setPlayers] = useState<Player[]>([]);
  const [player, setPlayer] = useState<Player>({
    name: playerName,
    points: 0,
    previousPoints: 0,
    correctAnswers: 0,
  });

  // --- Game Settings ---
  const isSingleSong = gameMode === "Single Song";

  // --- Round State ---
  const [currentRound, setCurrentRound] = useState(1);
  const [timeLeft, setTimeLeft] = useState(getTimeAsNumber(roundTime));
  const [roundStartTime, setRoundStartTime] = useState<number | null>(null);
  const [isRoundActive, setIsRoundActive] = useState(false);
  const [isIntermission, setIsIntermission] = useState(false);
  const [inviteCode] = useState(code || "INVALID");
  const [selectedIndex, setSelectedIndex] = useState<number | null>(null);

  // --- Single Song Mode ---
  const [hasGuessedCorrectly, setHasGuessedCorrectly] = useState(false);
  const [currentSong, setCurrentSong] = useState<Song | null>(null);

  // --- Multiple Choice Mode ---
  const [hasSelectedCorrectly, setHasSelectedCorrectly] = useState(false);
  const [showCorrectAnswer, setShowCorrectAnswer] = useState(false);
  const [options, setOptions] = useState<string[]>([]);
  const [correctAnswer, setCorrectAnswer] = useState<string>("");
  const [isTimeUp, setIsTimeUp] = useState(false);

  // --- Round Control Helpers ---
  const isRoundStarting = useRef(false);
  //const roundTimer = useRef<ReturnType<typeof setTimeout> | null>(null);

  /* ----------------- SOCKET CONNECTION ----------------- */
  useEffect(() => {

    socket.emit("get-room-players-scores", code );

    // Listen for players joined the room
    socket.on("room-players-scores", ( playerScores ) => {
      setPlayers(playerScores);
    });

    // Host starts round → everyone gets the same song
    socket.on("round-start", ({ song, choices, answer, startTime }) => {
      setCurrentSong(song);
      setOptions(choices);
      setCorrectAnswer(answer);
      const roundStart = startTime || Date.now();
      setRoundStartTime(roundStart);
      setIsRoundActive(true);
      setTimeLeft(getTimeAsNumber(roundTime));
    });

    // Score update - this will override the initial scores when available
    socket.on("score-update", (updatedPlayers: Player[]) => {
  
      // Only update if we have valid data
      if (updatedPlayers && Array.isArray(updatedPlayers) && updatedPlayers.length > 0) {
        // Sort players by points (highest first)
        const sortedPlayers = [...updatedPlayers].sort((a, b) => b.points - a.points);
        setPlayers(sortedPlayers);
        
        // Update current player state from the players list
        const currentPlayer = updatedPlayers.find(p => p.name === playerName);
        if (currentPlayer) {
          setPlayer(currentPlayer);
        }
      } else {
        console.log("⚠️ WARNING: Received invalid score update data, keeping current players");
      }
    });

    // Host continues to next round - all players advance
  socket.on("continue-to-next-round", ({ nextRound }) => {
    console.log(`Host advanced all players to round ${nextRound}`);
    setCurrentRound(nextRound);
    setTimeLeft(getTimeAsNumber(roundTime));
    setIsRoundActive(true);
    setIsIntermission(false);
    setSelectedIndex(null);
    setHasGuessedCorrectly(false);
    setHasSelectedCorrectly(false);
    setShowCorrectAnswer(false);
    setIsTimeUp(false);
  });

  // Host ends game - all players navigate to end game page
  socket.on("navigate-to-end-game", () => {
    console.log("Host ended the game, navigating all players to end game page");
    navigate("/end_game", {
      state: { code }
    });
  });

    return () => {
      socket.off("room-players-scores");
      socket.off("round-start");
      socket.off("score-update");
      socket.off("continue-to-next-round");
      socket.off("navigate-to-end-game");
    };
  }, [code, playerName, navigate, roundTime]);

 /* ----------------- ROUND LOGIC ----------------- */
  useEffect(() => {
    if (timeLeft === 0) {
      setIsRoundActive(false);
      socket?.emit("round-end", { code });
    }
  }, [isRoundActive, timeLeft, socket, code]);

  /* ----------------- HELPER FUNCTIONS ----------------- */

  const genre = (location.state?.genre ?? "kpop") as "kpop"|"pop"|"hiphop"|"edm";

  useEffect(() => {
    songService.fetchRandom(genre, 50).catch(console.error);
  }, [genre]);

  // Get a random set of songs for multiple choice rounds
  const getRandomSongs = (num: number): Song[] => {
    const all = songService.getCachedSongs();
    const shuffled = [...all].sort(() => 0.5 - Math.random());
    return shuffled.slice(0, num);
  };

  // Generate multiple choice options including correct answer + distractors
  const generateOptions = (correctSongs: Song[]): string[] => {
    const all = songService.getCachedSongs();
    const correctTitles = correctSongs.map((s) => s.title);

    // Generate a random incorrect option as a "mix"
    function randomMix(): string {
      const shuffled = [...all].sort(() => 0.5 - Math.random());
      return shuffled
        .slice(0, 3)
        .map((s) => s.title)
        .join(", ");
    }

    const opts: string[] = [];
    opts.push(correctTitles.join(", "));

    while (opts.length < 4) {
      const mix = randomMix();
      if (!opts.includes(mix)) opts.push(mix);
    }

    return opts.sort(() => 0.5 - Math.random());
  };
  

  // Calculate points based on how quickly the answer was given (min 100, max 1000)
  const calculatePoints = (): number => {
    if (!roundStartTime) return 500; // fallback if no start time
    const roundTimeAsNumber = getTimeAsNumber(roundTime);
    
    const maxPoints = 1000;
    const minPoints = 100;
    const elapsedTime = (Date.now() - roundStartTime) / 1000; // seconds
    const timeRatio = Math.max(0, (roundTimeAsNumber - elapsedTime) / roundTimeAsNumber);
    const points = Math.floor(minPoints + (maxPoints - minPoints) * timeRatio);
    return Math.max(points, minPoints);
  };

  // Add points and optionally increment correctAnswers
  const addPointsToPlayer = (points: number, correct: boolean = false) => {
    // Calculate new totals
    const newPoints = player.points + points;
    const newCorrectAnswers = correct ? player.correctAnswers + 1 : player.correctAnswers;

    // Update the current player's state
    setPlayer(prev => ({
      ...prev,
      points: newPoints,
      correctAnswers: newCorrectAnswers,
    }));

    // Update the players list
    setPlayers(prev => prev.map(p => 
      p.name === playerName 
        ? {
            ...p,
            points: newPoints,
            correctAnswers: newCorrectAnswers,
          }
        : p
    ));

    // Emit score update to server with total points
    if (socket) {
      const scoreData = {
        code,
        playerName,
        points: newPoints,
        correctAnswers: newCorrectAnswers
      };
      socket.emit("update-score", scoreData);
    }
  };

  /* ----------------- HANDLERS ----------------- */

  // Handle multiple choice selection
  const handleSelect = (index: number) => {
    if (selectedIndex !== null) return;

    setSelectedIndex(index);
    const chosen = options[index];

    if (chosen === correctAnswer) {
      const points = calculatePoints();
      addPointsToPlayer(points, true); // Correct answer count
      setHasSelectedCorrectly(true);
      setShowCorrectAnswer(true);
      // Stop the song and go immediately to round score display
      songService.stopSong();
      setIsRoundActive(false);
      setIsIntermission(true);
    } else {
      setHasSelectedCorrectly(false);
      setShowCorrectAnswer(true);
      // For MCQ, wrong answer ends the round immediately (not time up)
      setIsTimeUp(false);
      songService.stopSong();
      setIsRoundActive(false);
      setIsIntermission(true);
    }
  };

  // Handle correct guess in single song mode
  const handleCorrectGuess = () => {
    if (!hasGuessedCorrectly) {
      const points = calculatePoints();
      addPointsToPlayer(points, true); // correct answer count
      setHasGuessedCorrectly(true);
      // Stop the song and go immediately to round score display
      songService.stopSong();
      setIsRoundActive(false);
      setIsIntermission(true);
    }
  };

  // End round when time runs out
  function handleRoundEnd() {
    songService.stopSong();

    // Time ran out - will show correct answer in round score display
    setIsTimeUp(true);
    setIsRoundActive(false);
    setIsIntermission(true);
  }

  // Continue to next round or navigate to end game screen
const handleContinueToNextRound = () => {
  // Only the host should emit the continue event
  if (isHost && socket) {
    if (currentRound < totalRounds) {
      // Emit event to advance all players to next round
      socket.emit("host-continue-round", { 
        code, 
        nextRound: currentRound + 1,
        totalRounds 
      });
    } else {
      // Emit event to navigate all players to end game
      socket.emit("host-end-game", { code });
    }
  }
  
  // Local state update (will be overridden by socket event for consistency)
  if (currentRound < totalRounds) {
    setCurrentRound(r => r + 1);
    setTimeLeft(getTimeAsNumber(roundTime));
    setIsRoundActive(true);
    setIsIntermission(false);
    setSelectedIndex(null);
  } else {
    // Navigate to end game page
    navigate("/end_game", {
      state: { code }
    });
  }
};


  /* ----------------- EFFECTS ----------------- */ 

  // Subscribe to song changes
  useEffect(() => {
    songService.setOnTrackChange((song) => {
      setCurrentSong(song);
    });

    return () => {
      songService.stopSong();
      isRoundStarting.current = false;
    };
  }, []);

  // Start a new round whenever `currentRound` changes
  useEffect(() => {
    if (isRoundStarting.current) return;

    isRoundStarting.current = true;
    songService.stopSong();

    // Update previous points before starting new round (except for first round)
    if (currentRound > 1) {
      setPlayer(prev => ({
        ...prev,
        previousPoints: prev.points,
      }));
      
      setPlayers(prev => prev.map(p => ({
        ...p,
        previousPoints: p.points,
      })));
    }

    // Reset round state
    setIsRoundActive(true);
    setTimeLeft(getTimeAsNumber(roundTime));
    setRoundStartTime(Date.now());
    setHasGuessedCorrectly(false);
    setHasSelectedCorrectly(false);
    setShowCorrectAnswer(false);
    setIsTimeUp(false);

    // Start playback depending on game mode
    if (isSingleSong) {
      if (currentRound === 1) songService.playSong();
      else songService.playNextSong();
    } else {
      const chosen = getRandomSongs(3);
      songService.playMultiSong(chosen);

      const opts = generateOptions(chosen);
      setOptions(opts);
      setCorrectAnswer(chosen.map(s => s.title).join(", "));
    }
    // Release "starting lock" after 1s
    setTimeout(() => { isRoundStarting.current = false; }, 1000);
  }, [currentRound, isSingleSong, roundTime]);

  // Countdown timer logic
  useEffect(() => {
  // Don't run timer during intermission or when round is not active
  if (!isRoundActive || isIntermission) return;

  if (timeLeft <= 0) {
    // Time ran out - handle round end
    handleRoundEnd();
    setIsRoundActive(false);
    socket?.emit("round-end", { code });
    return;
  }

  // Single timer that decrements every second
  const timer = setTimeout(() => setTimeLeft((t: number) => t - 1), 1000);
  
  return () => clearTimeout(timer);
}, [timeLeft, isRoundActive, isIntermission, socket, code]);

  /* ----------------- RENDER ----------------- */

  // Early return for debugging
  if (!code) {
    return <div>No room code found in URL</div>;
  }

  return (
    <div className="game-2-container" style={{ color: "white" }}>
      {isIntermission ? (
        <RoundScoreDisplay
          players={players}
          roundNumber={currentRound}
          totalRounds={totalRounds}
          onContinue={handleContinueToNextRound}
          isFinalRound={currentRound === totalRounds}
          correctAnswer={isSingleSong ? currentSong?.title : correctAnswer}
          playerGotCorrect={isSingleSong ? hasGuessedCorrectly : hasSelectedCorrectly}
          isTimeUp={isTimeUp}
          isHost={isHost}
        />
      ) : (
        <>
          <GameHeader
            roundNumber={`${currentRound}/${totalRounds}`}
            timer={`${timeLeft} sec`}
            inviteCode={inviteCode}
          />
          <div className="game-2-body">
            {isSingleSong ? (
              <SingleChoice
                onCorrectGuess={handleCorrectGuess}
                currentSong={currentSong}
                hasGuessedCorrectly={hasGuessedCorrectly}
                onWrongGuess={() => {
                  // Optional: Add any logic for wrong guesses
                }}
              />
            ) : (
              <MultipleChoice
                options={options}
                onSelect={handleSelect}
                selectedIndex={selectedIndex}
                correctAnswer={correctAnswer}
                showCorrectAnswer={showCorrectAnswer}
              />
            )}
          </div>
        </>
      )}
    </div>
  );
};

export default InGamePage;<|MERGE_RESOLUTION|>--- conflicted
+++ resolved
@@ -23,33 +23,18 @@
   return parseInt(timeStr.replace(' sec', ''));
 };
 
-<<<<<<< HEAD
 type Genre = "kpop" | "pop" | "hiphop" | "edm";
 
 interface GuessifyProps {}
 
-const InGamePage: React.FC<GuessifyProps> = () => {
-=======
 const InGamePage: React.FC = () => {
->>>>>>> 0720a7bd
   const navigate = useNavigate();
   const location = useLocation();
   const { code } = useParams(); // room code from URL
 
   // --- Extract settings safely ---
-<<<<<<< HEAD
-  const state = location.state as {
-    playerName?: string;
-    rounds?: string;
-    guessTime?: string;
-    gameMode?: string;
-    genre?: Genre;
-  };
-=======
   const state = location.state 
-
-  const { playerName, isHost, rounds: totalRounds, guessTime: roundTime, gameMode } = state;
->>>>>>> 0720a7bd
+  const { playerName, isHost, rounds: totalRounds, guessTime: roundTime, gameMode, genre: Genre} = state;
 
 
   // --- Player State ---
