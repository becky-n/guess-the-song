--- conflicted
+++ resolved
@@ -4,14 +4,11 @@
 import express from "express";
 import cors from "cors";
 import dotenv from "dotenv";
-<<<<<<< HEAD
 import trackRoutes from "./routes/trackRoutes.js";
-=======
 import { createServer } from "http";
 import { Server } from "socket.io"; 
 import kpopRoutes from "./routes/kpopRoutes.js";
 import { console } from "inspector";
->>>>>>> 0720a7bd
 
 dotenv.config();
 
